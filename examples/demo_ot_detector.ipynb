{
 "cells": [
  {
   "attachments": {},
   "cell_type": "markdown",
   "metadata": {},
   "source": [
    "## Calculating the Wasserstein distance using Optimal Transport (OT)"
   ]
  },
  {
   "attachments": {},
   "cell_type": "markdown",
   "metadata": {},
   "source": [
    "\"Computational Optimal Transport\" https://arxiv.org/abs/1803.00567\n",
    "\n",
    "\"POT: Python Optimal Transport\" https://jmlr.org/papers/v22/20-451.html"
   ]
  },
  {
   "attachments": {},
   "cell_type": "markdown",
   "metadata": {},
   "source": [
    "Optimal Transport (OT) is a field of mathematics which studies the geometry of probability spaces. Among its many contributions, OT provides a principled way to compare and align probability distributions by taking into account the underlying geometry of the\n",
    "considered metric space."
   ]
  },
  {
   "attachments": {},
   "cell_type": "markdown",
   "metadata": {},
   "source": [
    "Optimal Transport (OT) is a mathematical problem that was first introduced by Gaspard Monge in 1781. It addresses the task of determining the most efficient method for transporting mass from one distribution to another. In this problem, the cost associated with moving a unit of mass from one position to another is referred to as the ground cost. The primary objective of OT is to minimize the total cost incurred when moving one mass distribution onto another. The optimization problem can be expressed for two distributions $\\mu_s$ and $\\mu_t$ as\n",
    "$$\n",
<<<<<<< HEAD
    "\\min _{m, m_{\\#} \\mu_s=\\mu_t} \\int c(x, m(x)) d \\mu_s(x),\n",
    "$$\n",
    "where $c(\\cdot, \\cdot)$ is the ground cost and the constraint $m_{\\#} \\mu_s=\\mu_t$ ensures that $\\mu_s$ is completely transported to $\\mu_t$. Where $T_{\\#} \\mu_s = \\mu_s(T^{-1}(B)) = u_{t}(B)$ with $T$ as a trasportation matrix between $\\mu_s$ and $\\mu_t$ at point $B$. Due to the inherent constraint in the problem, solving Optimal Transport (OT) can be quite challenging. As a result, in practical applications dealing with discrete distributions, a more manageable approach known as a linear program has been employed as a substitute. This approach corresponds to the Kantorovitch formulation, where the original Monge mapping, denoted as $m$ is replaced by a joint distribution represented by an OT matrix.\n",
    "From the optimization problem described above, we can identify two primary components of the OT solution that have practical applications:\n",
    "- The optimal value (Wasserstein distance): This quantifies the similarity between distributions. It is used to measure the dissimilarity or similarity between datasets or distributions. The Wasserstein distance represents the optimal value obtained from solving the OT problem.\n",
    "- The optimal mapping (Monge mapping or OT matrix): This determines the correspondences between the distributions. It describes how the mass is transported between the source and target distributions. The optimal mapping can be utilized to transfer knowledge or information between distributions.\n",
    "\n",
=======
    "\\min_{\\sigma \\in \\text{Perm}(n)} \\frac{1}{n} \\sum_{i=1}^n \\textbf{C}_{i,\\sigma(i)}\n",
    "$$\n",
    "\n",
    "where $\\textbf{C}_{\\cdot, \\cdot}$ is the ground cost and the constraint $m_{\\#} \\mu_s=\\mu_t$ ensures that $\\mu_s$ is completely transported to $\\mu_t$. Where $T_{\\#} \\mu_s = \\mu_s(T^{-1}(B)) = u_{t}(B)$ with $T$ as a trasportation matrix between $\\mu_s$ and $\\mu_t$ at point $B$. Due to the inherent constraint in the problem, solving Optimal Transport (OT) can be quite challenging. As a result, in practical applications dealing with discrete distributions, a more manageable approach known as a linear program has been employed as a substitute. This approach corresponds to the Kantorovitch formulation, where the original Monge mapping, denoted as $m$ is replaced by a joint distribution represented by an OT matrix.\n",
    "From the optimization problem described above, we can identify two primary components of the OT solution that have practical applications:\n",
    "- The optimal value (Wasserstein distance): This quantifies the similarity between distributions. It is used to measure the dissimilarity or similarity between datasets or distributions. The Wasserstein distance represents the optimal value obtained from solving the OT problem.\n",
    "- The optimal mapping (Monge mapping or OT matrix): This determines the correspondences between the distributions. It describes how the mass is transported between the source and target distributions. The optimal mapping can be utilized to transfer knowledge or information between distributions.\n",
    "\n",
>>>>>>> 588534eb
    "In the first case, OT is employed to assess the similarity between distributions or datasets. Here, the Wasserstein distance, which is the optimal value obtained from solving the OT problem, is used as a measure of similarity. In the second case, the focus lies on understanding the specific manner in which mass is transferred between distributions, represented by the mapping. This mapping can be leveraged to facilitate the transfer of knowledge or information between the distributions.\n",
    "\n"
   ]
  },
  {
   "attachments": {},
   "cell_type": "markdown",
   "metadata": {},
   "source": [
    "### Wasserstein distance between distributions\n",
    "\n",
    "Optimal Transport (OT) is commonly employed as a means to quantify the similarity between distributions, particularly when the distributions have distinct supports. In scenarios where the supports of the distributions are disjoint, OT-based Wasserstein distances offer favorable comparisons to well-known f-divergences such as the Kullback-Leibler divergence, Jensen-Shannon divergence, and Total Variation distance.\n",
<<<<<<< HEAD
    "\n",
    "One notable aspect that makes OT valuable for data science applications is its ability to compute meaningful sub-gradients of the Wasserstein distance. This feature enhances its efficiency as a tool for measuring and optimizing similarity between empirical distributions.\n",
    "\n",
=======
    "\n",
    "One notable aspect that makes OT valuable for data science applications is its ability to compute meaningful sub-gradients of the Wasserstein distance. This feature enhances its efficiency as a tool for measuring and optimizing similarity between empirical distributions.\n",
    "\n",
>>>>>>> 588534eb
    "The machine learning (ML) literature has seen numerous contributions utilizing OT as an approach. For instance, in the training of Generative Adversarial Networks (GANs), OT has been utilized to tackle the issue of vanishing gradients, which can hinder the learning process. Additionally, OT has been employed to identify discriminant or robust subspaces within datasets, offering useful insights. Moreover, the Wasserstein distance has found application in measuring similarity between word embeddings of documents, as well as comparing signals or spectra."
   ]
  },
  {
   "attachments": {},
   "cell_type": "markdown",
   "metadata": {},
   "source": [
    "### OT for mapping estimation\n",
    "\n",
    "One fascinating aspect of the Optimal Transport (OT) problem is the inherent OT mapping. When computing the optimal transport between discrete distributions, one of the outputs is the OT matrix, which provides correspondences between the samples in each distribution.\n",
    "\n",
    "This correspondence is estimated based on the OT criterion and is obtained in a non-supervised manner. This characteristic makes it particularly intriguing for problems involving dataset transfer. OT has been employed, for instance, in performing color transfer between images or in the context of domain adaptation, where knowledge or information is transferred between different datasets.\n",
    "\n",
    "Furthermore, more recent applications have explored the extension of OT, known as Gromov-Wasserstein, to establish correspondences between languages using word embeddings. This utilization of OT enables the identification of connections or similarities between languages based on the distributional properties of word embeddings."
   ]
  },
  {
   "attachments": {},
   "cell_type": "markdown",
   "metadata": {},
   "source": [
    "### Kantorovich optimal transport problem\n",
    "\n",
    "This is the most typical OT problem. It seeks an optimal coupling $\\boldsymbol{T}$ which minimizes the displacement cost of a discrete measure $\\boldsymbol{a}$ to a discrete measure $\\boldsymbol{b}$ with respect to a ground cost $\\boldsymbol{M} \\in \\mathbb{R}^{n_{1} \\times n_{2}}$. In order to be a transport plan, $\\boldsymbol{T}$ must be part of the set $\\Pi(\\mathbf{a}, \\mathbf{b})=\\left\\{\\boldsymbol{T} \\geq \\mathbf{0}, \\boldsymbol{T} \\mathbf{1}_{n_{2}}=\\boldsymbol{a}, \\boldsymbol{T}^{\\top} \\mathbf{1}_{n_{1}}=\\boldsymbol{b}\\right\\}$. When the ground cost is a metric, the optimal value of the OT problem is also a metric (Rubner et al., 2000; Cuturi and Avis, 2014) and is called the Wasserstein distance. In this discrete case, the OT problem is defined as\n",
    "\n",
    "$$\n",
    "W_{M}(\\boldsymbol{a}, \\boldsymbol{b})=\\min _{\\boldsymbol{T} \\in \\Pi(\\mathbf{a}, \\mathbf{b})}\\langle\\boldsymbol{T}, \\boldsymbol{M}\\rangle\n",
    "$$\n",
    "\n",
    "which is a linear program. The optimization problem above is often adapted to include a regularization term for the transport plan $\\boldsymbol{T}$, such as entropic regularization (Cuturi, 2013) or squared L2. For the entropic regularized OT problem, one may use the Sinkhorn Knopp algorithm (or variants), or stochastic optimization algorithms. POT has a simple syntax to solve these problems."
   ]
  },
  {
   "attachments": {},
   "cell_type": "markdown",
   "metadata": {},
   "source": [
    "### Solving optimal transport\n",
    "\n",
    "The optimal transport problem between discrete distributions is often expressed as\n",
    "$$\n",
    "\\begin{array}{r}\n",
    "\\gamma^*=\\arg \\min _{\\gamma \\in \\mathbb{R}_{+}^{m \\times n}} \\sum_{i, j} \\gamma_{i, j} M_{i, j} \\\\\n",
    "\\text { s.t. } \\gamma 1=a ; \\gamma^T 1=b ; \\gamma \\geq 0\n",
    "\\end{array}\n",
    "$$\n",
    "where:\n",
    "- $M \\in \\mathbb{R}_{+}^{m \\times n}$ is the metric cost matrix defining the cost to move mass from bin $a_i$ to bin $b_j$.\n",
    "- $a$ and $b$ are histograms on the simplex (positive, sum to 1) that represent the weights of each samples in the source an target distributions.\n",
    "Solving the linear program above can be done using the function ot.emd that will return the optimal transport matrix $\\gamma^*$ :"
   ]
  },
  {
   "attachments": {},
   "cell_type": "markdown",
   "metadata": {},
   "source": [
    "### The necessity of usage"
   ]
  },
  {
   "attachments": {},
   "cell_type": "markdown",
   "metadata": {},
   "source": [
    "The main difference between the MDSS and OT detectors is the range of applicability. MDSS scanner can in linear time decide, what the most anomalous subset is, while in the case of OT detector has a narrower but more accurate field of use. The method used can only account for 1-dimensional histograms as precisely described in \"POT: Python Optimal Transport\" https://jmlr.org/papers/v22/20-451.html. This means there is no possibility yet to handle datasets of more than 1 feature, therefore it is a sort of toy example to build something bigger in the next steps. For more dimensions, there is a prospect for the Sinkhorn algorithm, which will be implemented in the nearest future.\n",
    "\n",
    "The matrix that is obtained from the emd method is called a transport plan in the OT framework (the gamma matrix in https://pythonot.github.io/all.html?highlight=emd#ot.emd). It is the matrix which minimizes the transportation cost, and workable to evaluate the actual Wasserstein distance by taking the Frobenius product (see here for instance: https://en.wikipedia.org/wiki/Frobenius_inner_product) with the metric cost matrix, M. The testing in 1-dimension can be conducted by getting the same by computing ot.wasserstein_1d, although there is plans to change the way the matrix M is currently defined."
   ]
  },
  {
   "attachments": {},
   "cell_type": "markdown",
   "metadata": {},
   "source": [
    "### Usage\n",
    "\n",
    "Optimal Transport supports only scoring function *Optimal Transport*.\n",
    "Note, non-parametric scoring functions can only be used for datasets where the expectations are constant or none.\n",
    "\n",
    "The type of outcomes must be provided using the mode keyword argument. The definition for the four types of outcomes supported are provided below:\n",
    "- Ordinal: Multiclass outcomes that are ranked in a specific order. Outcomes must be positive integers.\n",
    "- Binary: Yes/no outcomes. Outcomes must 0 or 1.\n",
    "- Continuous: Continuous outcomes. Outcomes could be any real number.\n",
    "- Nominal: Multiclass outcomes with no rank or order between them. Outcomes must be a finite set of integers with dimensionality <= 10.\n"
   ]
  },
  {
   "cell_type": "code",
   "execution_count": 14,
   "metadata": {},
   "outputs": [],
   "source": [
    "from aif360.detectors.ot_detector import ot_bias_scan\n",
<<<<<<< HEAD
    "import sys\n",
=======
>>>>>>> 588534eb
    "from aif360.algorithms.preprocessing.optim_preproc_helpers.data_preproc_functions import load_preproc_data_compas\n",
    "\n",
    "import numpy as np\n",
    "import pandas as pd"
   ]
  },
  {
   "attachments": {},
   "cell_type": "markdown",
   "metadata": {},
   "source": [
    "We'll demonstrate finding the optimal transport matrix with ot_bias_scan using the compas dataset. We can specify subgroups to be scored or scan for the most anomalous subgroup. Bias scan allows us to decide if we aim to identify bias as `higher` than expected probabilities or `lower` than expected probabilities."
   ]
  },
  {
   "attachments": {},
   "cell_type": "markdown",
   "metadata": {},
   "source": [
    "# Compas Dataset\n",
    "This is a binary classification use case where the favorable label is 0."
   ]
  },
  {
   "cell_type": "code",
   "execution_count": 2,
   "metadata": {},
   "outputs": [],
   "source": [
    "np.random.seed(0)\n",
    "\n",
    "dataset_orig = load_preproc_data_compas()"
   ]
  },
  {
   "attachments": {},
   "cell_type": "markdown",
   "metadata": {},
   "source": [
    "The dataset has the categorical features one-hot encoded so we'll modify the dataset to convert them back \n",
    "to the categorical featues because scanning one-hot encoded features may find subgroups that are not meaningful eg. a subgroup with 2 race values. "
   ]
  },
  {
   "cell_type": "code",
   "execution_count": 3,
   "metadata": {},
   "outputs": [],
   "source": [
    "dataset_orig_df = pd.DataFrame(dataset_orig.features, columns=dataset_orig.feature_names)\n",
    "\n",
    "age_cat = np.argmax(dataset_orig_df[['age_cat=Less than 25', 'age_cat=25 to 45', \n",
    "                                     'age_cat=Greater than 45']].values, axis=1).reshape(-1, 1)\n",
    "priors_count = np.argmax(dataset_orig_df[['priors_count=0', 'priors_count=1 to 3', \n",
    "                                          'priors_count=More than 3']].values, axis=1).reshape(-1, 1)\n",
    "c_charge_degree = np.argmax(dataset_orig_df[['c_charge_degree=F', 'c_charge_degree=M']].values, axis=1).reshape(-1, 1)\n",
    "\n",
    "features = np.concatenate((dataset_orig_df[['sex', 'race']].values, age_cat, priors_count, \\\n",
    "                           c_charge_degree, dataset_orig.labels), axis=1)\n",
    "feature_names = ['sex', 'race', 'age_cat', 'priors_count', 'c_charge_degree']"
   ]
  },
  {
   "cell_type": "code",
   "execution_count": 4,
   "metadata": {},
   "outputs": [],
   "source": [
    "df = pd.DataFrame(features, columns=feature_names + ['two_year_recid'])"
   ]
  },
  {
   "cell_type": "code",
   "execution_count": 5,
   "metadata": {},
   "outputs": [
    {
     "data": {
      "text/html": [
       "<div>\n",
       "<style scoped>\n",
       "    .dataframe tbody tr th:only-of-type {\n",
       "        vertical-align: middle;\n",
       "    }\n",
       "\n",
       "    .dataframe tbody tr th {\n",
       "        vertical-align: top;\n",
       "    }\n",
       "\n",
       "    .dataframe thead th {\n",
       "        text-align: right;\n",
       "    }\n",
       "</style>\n",
       "<table border=\"1\" class=\"dataframe\">\n",
       "  <thead>\n",
       "    <tr style=\"text-align: right;\">\n",
       "      <th></th>\n",
       "      <th>sex</th>\n",
       "      <th>race</th>\n",
       "      <th>age_cat</th>\n",
       "      <th>priors_count</th>\n",
       "      <th>c_charge_degree</th>\n",
       "      <th>two_year_recid</th>\n",
       "    </tr>\n",
       "  </thead>\n",
       "  <tbody>\n",
       "    <tr>\n",
       "      <th>0</th>\n",
       "      <td>0.0</td>\n",
       "      <td>0.0</td>\n",
       "      <td>1.0</td>\n",
       "      <td>0.0</td>\n",
       "      <td>0.0</td>\n",
       "      <td>1.0</td>\n",
       "    </tr>\n",
       "    <tr>\n",
       "      <th>1</th>\n",
       "      <td>0.0</td>\n",
       "      <td>0.0</td>\n",
       "      <td>0.0</td>\n",
       "      <td>2.0</td>\n",
       "      <td>0.0</td>\n",
       "      <td>1.0</td>\n",
       "    </tr>\n",
       "    <tr>\n",
       "      <th>2</th>\n",
       "      <td>0.0</td>\n",
       "      <td>1.0</td>\n",
       "      <td>1.0</td>\n",
       "      <td>2.0</td>\n",
       "      <td>0.0</td>\n",
       "      <td>1.0</td>\n",
       "    </tr>\n",
       "    <tr>\n",
       "      <th>3</th>\n",
       "      <td>1.0</td>\n",
       "      <td>1.0</td>\n",
       "      <td>1.0</td>\n",
       "      <td>0.0</td>\n",
       "      <td>1.0</td>\n",
       "      <td>0.0</td>\n",
       "    </tr>\n",
       "    <tr>\n",
       "      <th>4</th>\n",
       "      <td>0.0</td>\n",
       "      <td>1.0</td>\n",
       "      <td>1.0</td>\n",
       "      <td>0.0</td>\n",
       "      <td>0.0</td>\n",
       "      <td>0.0</td>\n",
       "    </tr>\n",
       "  </tbody>\n",
       "</table>\n",
       "</div>"
      ],
      "text/plain": [
       "   sex  race  age_cat  priors_count  c_charge_degree  two_year_recid\n",
       "0  0.0   0.0      1.0           0.0              0.0             1.0\n",
       "1  0.0   0.0      0.0           2.0              0.0             1.0\n",
       "2  0.0   1.0      1.0           2.0              0.0             1.0\n",
       "3  1.0   1.0      1.0           0.0              1.0             0.0\n",
       "4  0.0   1.0      1.0           0.0              0.0             0.0"
      ]
     },
     "execution_count": 5,
     "metadata": {},
     "output_type": "execute_result"
    }
   ],
   "source": [
    "df.head()"
   ]
  },
  {
   "attachments": {},
   "cell_type": "markdown",
   "metadata": {},
   "source": [
    "### Training (\"sex\" parameter)\n",
    "We'll train a simple classifier to predict the probability of the outcome"
   ]
  },
  {
   "cell_type": "code",
   "execution_count": 6,
   "metadata": {},
   "outputs": [
    {
     "name": "stdout",
     "output_type": "stream",
     "text": [
      "sex\n",
      "race\n",
      "age_cat\n",
      "priors_count\n",
      "c_charge_degree\n"
     ]
    }
   ],
   "source": [
    "from sklearn.linear_model import LogisticRegression\n",
    "\n",
    "df0 = df[df['sex'] == 0]\n",
    "df1 = df[df['sex'] == 1]\n",
    "\n",
    "\n",
    "X0 = df0.drop('two_year_recid', axis = 1)\n",
    "golden_standart0 = df0['two_year_recid']\n",
    "clf0 = LogisticRegression(solver='lbfgs', C=1.0, penalty='l2')\n",
    "clf0.fit(X0, golden_standart0)\n",
    "\n",
    "X1 = df1.drop('two_year_recid', axis = 1)\n",
    "golden_standart1 = df1['two_year_recid']\n",
    "clf1 = LogisticRegression(solver='lbfgs', C=1.0, penalty='l2')\n",
    "clf1.fit(X1, golden_standart1)\n",
    "\n",
    "for col in X0.columns:\n",
    "    print(col)"
   ]
  },
  {
   "cell_type": "code",
   "execution_count": 7,
   "metadata": {},
   "outputs": [],
   "source": [
    "classifier0 = pd.Series(clf0.predict_proba(X0)[:,0])\n",
    "classifier1 = pd.Series(clf1.predict_proba(X1)[:,0])"
   ]
  },
  {
   "attachments": {},
   "cell_type": "markdown",
   "metadata": {},
   "source": [
    "### Measuring bias with respect to sex\n",
    "Using ot_bias scan we obtained results evaluated for optimal transport between golden_standarts and classifiers. Their difference shows the measured bias."
   ]
  },
  {
   "cell_type": "code",
   "execution_count": 8,
   "metadata": {},
   "outputs": [],
   "source": [
    "ot_val0 = ot_bias_scan(golden_standart=golden_standart0, classifier=classifier0, data=X0, favorable_value=0, overpredicted=True, num_iters=1000000)\n",
    "ot_val1 = ot_bias_scan(golden_standart=golden_standart1, classifier=classifier1, data=X1, favorable_value=0, overpredicted=True, num_iters=1000000)\n",
    "bias1 = abs(ot_val0 - ot_val1)"
   ]
  },
  {
   "cell_type": "code",
   "execution_count": 9,
   "metadata": {},
   "outputs": [
    {
     "data": {
      "text/html": [
       "<div>\n",
       "<style scoped>\n",
       "    .dataframe tbody tr th:only-of-type {\n",
       "        vertical-align: middle;\n",
       "    }\n",
       "\n",
       "    .dataframe tbody tr th {\n",
       "        vertical-align: top;\n",
       "    }\n",
       "\n",
       "    .dataframe thead th {\n",
       "        text-align: right;\n",
       "    }\n",
       "</style>\n",
       "<table border=\"1\" class=\"dataframe\">\n",
       "  <thead>\n",
       "    <tr style=\"text-align: right;\">\n",
       "      <th></th>\n",
       "      <th>sex</th>\n",
       "      <th>ot_val</th>\n",
<<<<<<< HEAD
       "      <th>bias</th>\n",
=======
>>>>>>> 588534eb
       "    </tr>\n",
       "  </thead>\n",
       "  <tbody>\n",
       "    <tr>\n",
       "      <th>0</th>\n",
       "      <td>0</td>\n",
<<<<<<< HEAD
       "      <td>0.305120</td>\n",
       "      <td>0.205838</td>\n",
=======
       "      <td>0.000208</td>\n",
>>>>>>> 588534eb
       "    </tr>\n",
       "    <tr>\n",
       "      <th>1</th>\n",
       "      <td>1</td>\n",
<<<<<<< HEAD
       "      <td>0.510958</td>\n",
       "      <td>0.205838</td>\n",
=======
       "      <td>0.001651</td>\n",
>>>>>>> 588534eb
       "    </tr>\n",
       "  </tbody>\n",
       "</table>\n",
       "</div>"
      ],
      "text/plain": [
<<<<<<< HEAD
       "   sex    ot_val      bias\n",
       "0    0  0.305120  0.205838\n",
       "1    1  0.510958  0.205838"
=======
       "   sex    ot_val\n",
       "0    0  0.000208\n",
       "1    1  0.001651"
>>>>>>> 588534eb
      ]
     },
     "metadata": {},
     "output_type": "display_data"
<<<<<<< HEAD
    }
   ],
   "source": [
    "bs1 = pd.DataFrame({\"sex\": [0, 1], \"ot_val\": [ot_val0, ot_val1], \"bias\": bias1})\n",
    "display(bs1)"
=======
    },
    {
     "name": "stdout",
     "output_type": "stream",
     "text": [
      "Total bias = 0.0014426199440358929\n",
      "If the bias had been 0.3, there could be a mismatch of 30%.\n"
     ]
    }
   ],
   "source": [
    "bs1 = pd.DataFrame({\"sex\": [0, 1], \"ot_val\": [ot_val0, ot_val1]})\n",
    "display(bs1)\n",
    "print(\"Total bias = \", bias1, sep=\"\")\n",
    "print(\"If the bias had been 0.3, there could be a mismatch of 30%.\")"
>>>>>>> 588534eb
   ]
  },
  {
   "attachments": {},
   "cell_type": "markdown",
   "metadata": {},
   "source": [
    "### Training (\"race\" parameter)\n",
    "We'll train a simple classifier to predict the probability of the outcome"
   ]
  },
  {
   "cell_type": "code",
   "execution_count": 10,
   "metadata": {},
   "outputs": [
    {
     "name": "stdout",
     "output_type": "stream",
     "text": [
      "sex\n",
      "race\n",
      "age_cat\n",
      "priors_count\n",
      "c_charge_degree\n"
     ]
    }
   ],
   "source": [
    "from sklearn.linear_model import LogisticRegression\n",
    "\n",
    "df3 = df[df['race'] == 0]\n",
    "df4 = df[df['race'] == 1]\n",
    "\n",
<<<<<<< HEAD
    "\n",
    "X3 = df3.drop('two_year_recid', axis = 1)\n",
    "golden_standart3 = df3['two_year_recid']\n",
    "clf3 = LogisticRegression(solver='lbfgs', C=1.0, penalty='l2')\n",
    "clf3.fit(X3, golden_standart3)\n",
    "\n",
=======
    "\n",
    "X3 = df3.drop('two_year_recid', axis = 1)\n",
    "golden_standart3 = df3['two_year_recid']\n",
    "clf3 = LogisticRegression(solver='lbfgs', C=1.0, penalty='l2')\n",
    "clf3.fit(X3, golden_standart3)\n",
    "\n",
>>>>>>> 588534eb
    "X4 = df4.drop('two_year_recid', axis = 1)\n",
    "golden_standart4 = df4['two_year_recid']\n",
    "clf4 = LogisticRegression(solver='lbfgs', C=1.0, penalty='l2')\n",
    "clf4.fit(X4, golden_standart4)\n",
    "\n",
    "for col in X3.columns:\n",
    "    print(col)"
   ]
  },
  {
   "cell_type": "code",
   "execution_count": 11,
   "metadata": {},
   "outputs": [],
   "source": [
    "classifier3 = pd.Series(clf3.predict_proba(X3)[:,0])\n",
    "classifier4 = pd.Series(clf4.predict_proba(X4)[:,0])"
   ]
  },
  {
   "attachments": {},
   "cell_type": "markdown",
   "metadata": {},
   "source": [
    "### Measuring bias with respect to race\n",
    "Using ot_bias scan we obtained results evaluated for optimal transport between golden_standarts and classifiers. Their difference shows the measured bias."
   ]
  },
  {
   "cell_type": "code",
   "execution_count": 12,
   "metadata": {},
   "outputs": [],
   "source": [
    "ot_val3 = ot_bias_scan(golden_standart=golden_standart3, classifier=classifier3, data=X3, favorable_value=0, overpredicted=True, num_iters=1000000)\n",
    "ot_val4 = ot_bias_scan(golden_standart=golden_standart4, classifier=classifier4, data=X4, favorable_value=0, overpredicted=True, num_iters=1000000)\n",
    "bias2 = abs(ot_val3 - ot_val4)"
   ]
  },
  {
   "cell_type": "code",
   "execution_count": 13,
   "metadata": {},
   "outputs": [
    {
     "data": {
      "text/html": [
       "<div>\n",
       "<style scoped>\n",
       "    .dataframe tbody tr th:only-of-type {\n",
       "        vertical-align: middle;\n",
       "    }\n",
       "\n",
       "    .dataframe tbody tr th {\n",
       "        vertical-align: top;\n",
       "    }\n",
       "\n",
       "    .dataframe thead th {\n",
       "        text-align: right;\n",
       "    }\n",
       "</style>\n",
       "<table border=\"1\" class=\"dataframe\">\n",
       "  <thead>\n",
       "    <tr style=\"text-align: right;\">\n",
       "      <th></th>\n",
       "      <th>sex</th>\n",
       "      <th>ot_val</th>\n",
<<<<<<< HEAD
       "      <th>bias</th>\n",
=======
>>>>>>> 588534eb
       "    </tr>\n",
       "  </thead>\n",
       "  <tbody>\n",
       "    <tr>\n",
       "      <th>0</th>\n",
       "      <td>0</td>\n",
<<<<<<< HEAD
       "      <td>0.200980</td>\n",
       "      <td>0.27811</td>\n",
=======
       "      <td>0.000242</td>\n",
>>>>>>> 588534eb
       "    </tr>\n",
       "    <tr>\n",
       "      <th>1</th>\n",
       "      <td>1</td>\n",
<<<<<<< HEAD
       "      <td>0.479089</td>\n",
       "      <td>0.27811</td>\n",
=======
       "      <td>0.000708</td>\n",
>>>>>>> 588534eb
       "    </tr>\n",
       "  </tbody>\n",
       "</table>\n",
       "</div>"
      ],
      "text/plain": [
<<<<<<< HEAD
       "   sex    ot_val     bias\n",
       "0    0  0.200980  0.27811\n",
       "1    1  0.479089  0.27811"
=======
       "   sex    ot_val\n",
       "0    0  0.000242\n",
       "1    1  0.000708"
>>>>>>> 588534eb
      ]
     },
     "metadata": {},
     "output_type": "display_data"
<<<<<<< HEAD
    }
   ],
   "source": [
    "bs2 = pd.DataFrame({\"sex\": [0, 1], \"ot_val\": [ot_val3, ot_val4], \"bias\": bias2})\n",
    "display(bs2)"
=======
    },
    {
     "name": "stdout",
     "output_type": "stream",
     "text": [
      "Total bias = 0.000465750528936992\n",
      "If the bias had been 0.3, there could be a mismatch of 30%.\n"
     ]
    }
   ],
   "source": [
    "bs2 = pd.DataFrame({\"sex\": [0, 1], \"ot_val\": [ot_val3, ot_val4]})\n",
    "display(bs2)\n",
    "print(\"Total bias = \", bias2, sep=\"\")\n",
    "print(\"If the bias had been 0.3, there could be a mismatch of 30%.\")"
>>>>>>> 588534eb
   ]
  }
 ],
 "metadata": {
  "kernelspec": {
   "display_name": "Python 3",
   "language": "python",
   "name": "python3"
  },
  "language_info": {
   "codemirror_mode": {
    "name": "ipython",
    "version": 3
   },
   "file_extension": ".py",
   "mimetype": "text/x-python",
   "name": "python",
   "nbconvert_exporter": "python",
   "pygments_lexer": "ipython3",
   "version": "3.10.8"
  },
  "orig_nbformat": 4,
  "vscode": {
   "interpreter": {
    "hash": "e3a8dcdfdfc9ccb9b75f5bdad7d0512468824af451b906a037b07d69b0e56c16"
   }
  }
 },
 "nbformat": 4,
 "nbformat_minor": 2
}<|MERGE_RESOLUTION|>--- conflicted
+++ resolved
@@ -34,15 +34,6 @@
    "source": [
     "Optimal Transport (OT) is a mathematical problem that was first introduced by Gaspard Monge in 1781. It addresses the task of determining the most efficient method for transporting mass from one distribution to another. In this problem, the cost associated with moving a unit of mass from one position to another is referred to as the ground cost. The primary objective of OT is to minimize the total cost incurred when moving one mass distribution onto another. The optimization problem can be expressed for two distributions $\\mu_s$ and $\\mu_t$ as\n",
     "$$\n",
-<<<<<<< HEAD
-    "\\min _{m, m_{\\#} \\mu_s=\\mu_t} \\int c(x, m(x)) d \\mu_s(x),\n",
-    "$$\n",
-    "where $c(\\cdot, \\cdot)$ is the ground cost and the constraint $m_{\\#} \\mu_s=\\mu_t$ ensures that $\\mu_s$ is completely transported to $\\mu_t$. Where $T_{\\#} \\mu_s = \\mu_s(T^{-1}(B)) = u_{t}(B)$ with $T$ as a trasportation matrix between $\\mu_s$ and $\\mu_t$ at point $B$. Due to the inherent constraint in the problem, solving Optimal Transport (OT) can be quite challenging. As a result, in practical applications dealing with discrete distributions, a more manageable approach known as a linear program has been employed as a substitute. This approach corresponds to the Kantorovitch formulation, where the original Monge mapping, denoted as $m$ is replaced by a joint distribution represented by an OT matrix.\n",
-    "From the optimization problem described above, we can identify two primary components of the OT solution that have practical applications:\n",
-    "- The optimal value (Wasserstein distance): This quantifies the similarity between distributions. It is used to measure the dissimilarity or similarity between datasets or distributions. The Wasserstein distance represents the optimal value obtained from solving the OT problem.\n",
-    "- The optimal mapping (Monge mapping or OT matrix): This determines the correspondences between the distributions. It describes how the mass is transported between the source and target distributions. The optimal mapping can be utilized to transfer knowledge or information between distributions.\n",
-    "\n",
-=======
     "\\min_{\\sigma \\in \\text{Perm}(n)} \\frac{1}{n} \\sum_{i=1}^n \\textbf{C}_{i,\\sigma(i)}\n",
     "$$\n",
     "\n",
@@ -51,7 +42,6 @@
     "- The optimal value (Wasserstein distance): This quantifies the similarity between distributions. It is used to measure the dissimilarity or similarity between datasets or distributions. The Wasserstein distance represents the optimal value obtained from solving the OT problem.\n",
     "- The optimal mapping (Monge mapping or OT matrix): This determines the correspondences between the distributions. It describes how the mass is transported between the source and target distributions. The optimal mapping can be utilized to transfer knowledge or information between distributions.\n",
     "\n",
->>>>>>> 588534eb
     "In the first case, OT is employed to assess the similarity between distributions or datasets. Here, the Wasserstein distance, which is the optimal value obtained from solving the OT problem, is used as a measure of similarity. In the second case, the focus lies on understanding the specific manner in which mass is transferred between distributions, represented by the mapping. This mapping can be leveraged to facilitate the transfer of knowledge or information between the distributions.\n",
     "\n"
    ]
@@ -64,15 +54,9 @@
     "### Wasserstein distance between distributions\n",
     "\n",
     "Optimal Transport (OT) is commonly employed as a means to quantify the similarity between distributions, particularly when the distributions have distinct supports. In scenarios where the supports of the distributions are disjoint, OT-based Wasserstein distances offer favorable comparisons to well-known f-divergences such as the Kullback-Leibler divergence, Jensen-Shannon divergence, and Total Variation distance.\n",
-<<<<<<< HEAD
     "\n",
     "One notable aspect that makes OT valuable for data science applications is its ability to compute meaningful sub-gradients of the Wasserstein distance. This feature enhances its efficiency as a tool for measuring and optimizing similarity between empirical distributions.\n",
     "\n",
-=======
-    "\n",
-    "One notable aspect that makes OT valuable for data science applications is its ability to compute meaningful sub-gradients of the Wasserstein distance. This feature enhances its efficiency as a tool for measuring and optimizing similarity between empirical distributions.\n",
-    "\n",
->>>>>>> 588534eb
     "The machine learning (ML) literature has seen numerous contributions utilizing OT as an approach. For instance, in the training of Generative Adversarial Networks (GANs), OT has been utilized to tackle the issue of vanishing gradients, which can hinder the learning process. Additionally, OT has been employed to identify discriminant or robust subspaces within datasets, offering useful insights. Moreover, the Wasserstein distance has found application in measuring similarity between word embeddings of documents, as well as comparing signals or spectra."
    ]
   },
@@ -168,10 +152,6 @@
    "outputs": [],
    "source": [
     "from aif360.detectors.ot_detector import ot_bias_scan\n",
-<<<<<<< HEAD
-    "import sys\n",
-=======
->>>>>>> 588534eb
     "from aif360.algorithms.preprocessing.optim_preproc_helpers.data_preproc_functions import load_preproc_data_compas\n",
     "\n",
     "import numpy as np\n",
@@ -450,58 +430,31 @@
        "      <th></th>\n",
        "      <th>sex</th>\n",
        "      <th>ot_val</th>\n",
-<<<<<<< HEAD
-       "      <th>bias</th>\n",
-=======
->>>>>>> 588534eb
        "    </tr>\n",
        "  </thead>\n",
        "  <tbody>\n",
        "    <tr>\n",
        "      <th>0</th>\n",
        "      <td>0</td>\n",
-<<<<<<< HEAD
-       "      <td>0.305120</td>\n",
-       "      <td>0.205838</td>\n",
-=======
        "      <td>0.000208</td>\n",
->>>>>>> 588534eb
        "    </tr>\n",
        "    <tr>\n",
        "      <th>1</th>\n",
        "      <td>1</td>\n",
-<<<<<<< HEAD
-       "      <td>0.510958</td>\n",
-       "      <td>0.205838</td>\n",
-=======
        "      <td>0.001651</td>\n",
->>>>>>> 588534eb
        "    </tr>\n",
        "  </tbody>\n",
        "</table>\n",
        "</div>"
       ],
       "text/plain": [
-<<<<<<< HEAD
-       "   sex    ot_val      bias\n",
-       "0    0  0.305120  0.205838\n",
-       "1    1  0.510958  0.205838"
-=======
        "   sex    ot_val\n",
        "0    0  0.000208\n",
        "1    1  0.001651"
->>>>>>> 588534eb
       ]
      },
      "metadata": {},
      "output_type": "display_data"
-<<<<<<< HEAD
-    }
-   ],
-   "source": [
-    "bs1 = pd.DataFrame({\"sex\": [0, 1], \"ot_val\": [ot_val0, ot_val1], \"bias\": bias1})\n",
-    "display(bs1)"
-=======
     },
     {
      "name": "stdout",
@@ -517,7 +470,6 @@
     "display(bs1)\n",
     "print(\"Total bias = \", bias1, sep=\"\")\n",
     "print(\"If the bias had been 0.3, there could be a mismatch of 30%.\")"
->>>>>>> 588534eb
    ]
   },
   {
@@ -552,21 +504,12 @@
     "df3 = df[df['race'] == 0]\n",
     "df4 = df[df['race'] == 1]\n",
     "\n",
-<<<<<<< HEAD
     "\n",
     "X3 = df3.drop('two_year_recid', axis = 1)\n",
     "golden_standart3 = df3['two_year_recid']\n",
     "clf3 = LogisticRegression(solver='lbfgs', C=1.0, penalty='l2')\n",
     "clf3.fit(X3, golden_standart3)\n",
     "\n",
-=======
-    "\n",
-    "X3 = df3.drop('two_year_recid', axis = 1)\n",
-    "golden_standart3 = df3['two_year_recid']\n",
-    "clf3 = LogisticRegression(solver='lbfgs', C=1.0, penalty='l2')\n",
-    "clf3.fit(X3, golden_standart3)\n",
-    "\n",
->>>>>>> 588534eb
     "X4 = df4.drop('two_year_recid', axis = 1)\n",
     "golden_standart4 = df4['two_year_recid']\n",
     "clf4 = LogisticRegression(solver='lbfgs', C=1.0, penalty='l2')\n",
@@ -634,58 +577,31 @@
        "      <th></th>\n",
        "      <th>sex</th>\n",
        "      <th>ot_val</th>\n",
-<<<<<<< HEAD
-       "      <th>bias</th>\n",
-=======
->>>>>>> 588534eb
        "    </tr>\n",
        "  </thead>\n",
        "  <tbody>\n",
        "    <tr>\n",
        "      <th>0</th>\n",
        "      <td>0</td>\n",
-<<<<<<< HEAD
-       "      <td>0.200980</td>\n",
-       "      <td>0.27811</td>\n",
-=======
        "      <td>0.000242</td>\n",
->>>>>>> 588534eb
        "    </tr>\n",
        "    <tr>\n",
        "      <th>1</th>\n",
        "      <td>1</td>\n",
-<<<<<<< HEAD
-       "      <td>0.479089</td>\n",
-       "      <td>0.27811</td>\n",
-=======
        "      <td>0.000708</td>\n",
->>>>>>> 588534eb
        "    </tr>\n",
        "  </tbody>\n",
        "</table>\n",
        "</div>"
       ],
       "text/plain": [
-<<<<<<< HEAD
-       "   sex    ot_val     bias\n",
-       "0    0  0.200980  0.27811\n",
-       "1    1  0.479089  0.27811"
-=======
        "   sex    ot_val\n",
        "0    0  0.000242\n",
        "1    1  0.000708"
->>>>>>> 588534eb
       ]
      },
      "metadata": {},
      "output_type": "display_data"
-<<<<<<< HEAD
-    }
-   ],
-   "source": [
-    "bs2 = pd.DataFrame({\"sex\": [0, 1], \"ot_val\": [ot_val3, ot_val4], \"bias\": bias2})\n",
-    "display(bs2)"
-=======
     },
     {
      "name": "stdout",
@@ -701,7 +617,6 @@
     "display(bs2)\n",
     "print(\"Total bias = \", bias2, sep=\"\")\n",
     "print(\"If the bias had been 0.3, there could be a mismatch of 30%.\")"
->>>>>>> 588534eb
    ]
   }
  ],
